/* -*- Mode:C++; c-file-style:"gnu"; indent-tabs-mode:nil; -*- */
/**
 * Copyright (c) 2014-2015,  Regents of the University of California,
 *                           Arizona Board of Regents,
 *                           Colorado State University,
 *                           University Pierre & Marie Curie, Sorbonne University,
 *                           Washington University in St. Louis,
 *                           Beijing Institute of Technology,
 *                           The University of Memphis.
 *
 * This file is part of NFD (Named Data Networking Forwarding Daemon).
 * See AUTHORS.md for complete list of NFD authors and contributors.
 *
 * NFD is free software: you can redistribute it and/or modify it under the terms
 * of the GNU General Public License as published by the Free Software Foundation,
 * either version 3 of the License, or (at your option) any later version.
 *
 * NFD is distributed in the hope that it will be useful, but WITHOUT ANY WARRANTY;
 * without even the implied warranty of MERCHANTABILITY or FITNESS FOR A PARTICULAR
 * PURPOSE.  See the GNU General Public License for more details.
 *
 * You should have received a copy of the GNU General Public License along with
 * NFD, e.g., in COPYING.md file.  If not, see <http://www.gnu.org/licenses/>.
<<<<<<< HEAD
 *
 * \author Ilya Moiseenko <iliamo@ucla.edu>
=======
>>>>>>> 85d17fca
 */

#include "table/cs.hpp"
#include <ndn-cxx/util/crypto.hpp>

#include "tests/test-common.hpp"

namespace nfd {
namespace tests {

BOOST_FIXTURE_TEST_SUITE(TableCs, BaseFixture)

class FindFixture : protected BaseFixture
{
protected:
  Name
  insert(uint32_t id, const Name& name)
  {
    shared_ptr<Data> data = makeData(name);
    data->setFreshnessPeriod(time::milliseconds(99999));
    data->setContent(reinterpret_cast<const uint8_t*>(&id), sizeof(id));
    data->wireEncode();

    m_cs.insert(*data);

    return data->getFullName();
  }

  Interest&
  startInterest(const Name& name)
  {
    m_interest = make_shared<Interest>(name);
    return *m_interest;
  }

  uint32_t
  find()
  {
    // m_cs.dump();

    const Data* found = m_cs.find(*m_interest);
    if (found == nullptr) {
      return 0;
    }
    const Block& content = found->getContent();
    if (content.value_size() != sizeof(uint32_t)) {
      return 0;
    }
    return *reinterpret_cast<const uint32_t*>(content.value());
  }

protected:
  Cs m_cs;
  shared_ptr<Interest> m_interest;
};

BOOST_FIXTURE_TEST_SUITE(Find, FindFixture)

BOOST_AUTO_TEST_CASE(EmptyDataName)
{
  insert(1, "ndn:/");

  startInterest("ndn:/");
  BOOST_CHECK_EQUAL(find(), 1);
}

BOOST_AUTO_TEST_CASE(EmptyInterestName)
{
  insert(1, "ndn:/A");

  startInterest("ndn:/");
  BOOST_CHECK_EQUAL(find(), 1);
}

BOOST_AUTO_TEST_CASE(ExactName)
{
  insert(1, "ndn:/");
  insert(2, "ndn:/A");
  insert(3, "ndn:/A/B");
  insert(4, "ndn:/A/C");
  insert(5, "ndn:/D");

  startInterest("ndn:/A");
  BOOST_CHECK_EQUAL(find(), 2);
}

BOOST_AUTO_TEST_CASE(FullName)
{
  Name n1 = insert(1, "ndn:/A");
  Name n2 = insert(2, "ndn:/A");

  startInterest(n1);
  BOOST_CHECK_EQUAL(find(), 1);

  startInterest(n2);
  BOOST_CHECK_EQUAL(find(), 2);
}

BOOST_AUTO_TEST_CASE(Leftmost)
{
  insert(1, "ndn:/A");
  insert(2, "ndn:/B/p/1");
  insert(3, "ndn:/B/p/2");
  insert(4, "ndn:/B/q/1");
  insert(5, "ndn:/B/q/2");
  insert(6, "ndn:/C");

  startInterest("ndn:/B");
  BOOST_CHECK_EQUAL(find(), 2);
}

BOOST_AUTO_TEST_CASE(Rightmost)
{
  insert(1, "ndn:/A");
  insert(2, "ndn:/B/p/1");
  insert(3, "ndn:/B/p/2");
  insert(4, "ndn:/B/q/1");
  insert(5, "ndn:/B/q/2");
  insert(6, "ndn:/C");

  startInterest("ndn:/B")
    .setChildSelector(1);
  BOOST_CHECK_EQUAL(find(), 4);
}

BOOST_AUTO_TEST_CASE(MinSuffixComponents)
{
  insert(1, "ndn:/");
  insert(2, "ndn:/A");
  insert(3, "ndn:/B/1");
  insert(4, "ndn:/C/1/2");
  insert(5, "ndn:/D/1/2/3");
  insert(6, "ndn:/E/1/2/3/4");

  startInterest("ndn:/")
    .setMinSuffixComponents(0);
  BOOST_CHECK_EQUAL(find(), 1);

  startInterest("ndn:/")
    .setMinSuffixComponents(1);
  BOOST_CHECK_EQUAL(find(), 1);

  startInterest("ndn:/")
    .setMinSuffixComponents(2);
  BOOST_CHECK_EQUAL(find(), 2);

  startInterest("ndn:/")
    .setMinSuffixComponents(3);
  BOOST_CHECK_EQUAL(find(), 3);

  startInterest("ndn:/")
    .setMinSuffixComponents(4);
  BOOST_CHECK_EQUAL(find(), 4);

  startInterest("ndn:/")
    .setMinSuffixComponents(5);
  BOOST_CHECK_EQUAL(find(), 5);

  startInterest("ndn:/")
    .setMinSuffixComponents(6);
  BOOST_CHECK_EQUAL(find(), 6);

  startInterest("ndn:/")
    .setMinSuffixComponents(7);
  BOOST_CHECK_EQUAL(find(), 0);
}

BOOST_AUTO_TEST_CASE(MaxSuffixComponents)
{
  insert(1, "ndn:/");
  insert(2, "ndn:/A");
  insert(3, "ndn:/B/2");
  insert(4, "ndn:/C/2/3");
  insert(5, "ndn:/D/2/3/4");
  insert(6, "ndn:/E/2/3/4/5");

  startInterest("ndn:/")
    .setChildSelector(1)
    .setMaxSuffixComponents(0);
  BOOST_CHECK_EQUAL(find(), 0);

  startInterest("ndn:/")
    .setChildSelector(1)
    .setMaxSuffixComponents(1);
  BOOST_CHECK_EQUAL(find(), 1);

  startInterest("ndn:/")
    .setChildSelector(1)
    .setMaxSuffixComponents(2);
  BOOST_CHECK_EQUAL(find(), 2);

  startInterest("ndn:/")
    .setChildSelector(1)
    .setMaxSuffixComponents(3);
  BOOST_CHECK_EQUAL(find(), 3);

  startInterest("ndn:/")
    .setChildSelector(1)
    .setMaxSuffixComponents(4);
  BOOST_CHECK_EQUAL(find(), 4);

  startInterest("ndn:/")
    .setChildSelector(1)
    .setMaxSuffixComponents(5);
  BOOST_CHECK_EQUAL(find(), 5);

  startInterest("ndn:/")
    .setChildSelector(1)
    .setMaxSuffixComponents(6);
  BOOST_CHECK_EQUAL(find(), 6);

  startInterest("ndn:/")
    .setChildSelector(1)
    .setMaxSuffixComponents(7);
  BOOST_CHECK_EQUAL(find(), 6);
}

BOOST_AUTO_TEST_CASE(DigestOrder)
{
  insert(1, "ndn:/A");
  insert(2, "ndn:/A");
  // We don't know which comes first, but there must be some order

  startInterest("ndn:/A")
    .setChildSelector(0);
  uint32_t leftmost = find();

  startInterest("ndn:/A")
    .setChildSelector(1);
  uint32_t rightmost = find();

  BOOST_CHECK_NE(leftmost, rightmost);
}

BOOST_AUTO_TEST_CASE(DigestExclude)
{
  insert(1, "ndn:/A");
  Name n2 = insert(2, "ndn:/A");
  insert(3, "ndn:/A/B");

  uint8_t digest00[ndn::crypto::SHA256_DIGEST_SIZE];
  std::fill_n(digest00, sizeof(digest00), 0x00);
  uint8_t digestFF[ndn::crypto::SHA256_DIGEST_SIZE];
  std::fill_n(digestFF, sizeof(digestFF), 0xFF);

  Exclude excludeDigest;
  excludeDigest.excludeRange(
    name::Component::fromImplicitSha256Digest(digest00, sizeof(digest00)),
    name::Component::fromImplicitSha256Digest(digestFF, sizeof(digestFF)));

  startInterest("ndn:/A")
    .setChildSelector(0)
    .setExclude(excludeDigest);
  BOOST_CHECK_EQUAL(find(), 3);

  startInterest("ndn:/A")
    .setChildSelector(1)
    .setExclude(excludeDigest);
  BOOST_CHECK_EQUAL(find(), 3);

  Exclude excludeGeneric;
  excludeGeneric.excludeAfter(name::Component(static_cast<uint8_t*>(nullptr), 0));

  startInterest("ndn:/A")
    .setChildSelector(0)
    .setExclude(excludeGeneric);
  int found1 = find();
  BOOST_CHECK(found1 == 1 || found1 == 2);

  startInterest("ndn:/A")
    .setChildSelector(1)
    .setExclude(excludeGeneric);
  int found2 = find();
  BOOST_CHECK(found2 == 1 || found2 == 2);

  Exclude exclude2 = excludeGeneric;
  exclude2.excludeOne(n2.get(-1));

  startInterest("ndn:/A")
    .setChildSelector(0)
    .setExclude(exclude2);
  BOOST_CHECK_EQUAL(find(), 1);

  startInterest("ndn:/A")
    .setChildSelector(1)
    .setExclude(exclude2);
  BOOST_CHECK_EQUAL(find(), 1);
}

BOOST_AUTO_TEST_SUITE_END()

BOOST_FIXTURE_TEST_CASE(Evict, UnitTestTimeFixture)
{
  Cs cs(3);

  shared_ptr<Data> dataA = makeData("ndn:/A");
  dataA->setFreshnessPeriod(time::milliseconds(99999));
  dataA->wireEncode();
  cs.insert(*dataA);

  shared_ptr<Data> dataB = makeData("ndn:/B");
  dataB->setFreshnessPeriod(time::milliseconds(10));
  dataB->wireEncode();
  cs.insert(*dataB);

  shared_ptr<Data> dataC = makeData("ndn:/C");
  dataC->setFreshnessPeriod(time::milliseconds(99999));
  dataC->wireEncode();
  cs.insert(*dataC, true);

  this->advanceClocks(time::milliseconds(11));

  // evict unsolicited
  shared_ptr<Data> dataD = makeData("ndn:/D");
  dataD->setFreshnessPeriod(time::milliseconds(99999));
  dataD->wireEncode();
  cs.insert(*dataD);
  BOOST_CHECK_EQUAL(cs.size(), 3);
  BOOST_CHECK(cs.find(Interest("ndn:/C")) == nullptr);

  // evict stale
  shared_ptr<Data> dataE = makeData("ndn:/E");
  dataE->setFreshnessPeriod(time::milliseconds(99999));
  dataE->wireEncode();
  cs.insert(*dataE);
  BOOST_CHECK_EQUAL(cs.size(), 3);
  BOOST_CHECK(cs.find(Interest("ndn:/B")) == nullptr);

  // evict fifo
  shared_ptr<Data> dataF = makeData("ndn:/F");
  dataF->setFreshnessPeriod(time::milliseconds(99999));
  dataF->wireEncode();
  cs.insert(*dataF);
  BOOST_CHECK_EQUAL(cs.size(), 3);
  BOOST_CHECK(cs.find(Interest("ndn:/A")) == nullptr);
}

BOOST_FIXTURE_TEST_CASE(Refresh, UnitTestTimeFixture)
{
  Cs cs(3);

  shared_ptr<Data> dataA = makeData("ndn:/A");
  dataA->setFreshnessPeriod(time::milliseconds(99999));
  dataA->wireEncode();
  cs.insert(*dataA);

  shared_ptr<Data> dataB = makeData("ndn:/B");
  dataB->setFreshnessPeriod(time::milliseconds(10));
  dataB->wireEncode();
  cs.insert(*dataB);

  shared_ptr<Data> dataC = makeData("ndn:/C");
  dataC->setFreshnessPeriod(time::milliseconds(10));
  dataC->wireEncode();
  cs.insert(*dataC);

  this->advanceClocks(time::milliseconds(11));

  // refresh dataB
  shared_ptr<Data> dataB2 = make_shared<Data>(*dataB);
  dataB2->wireEncode();
  cs.insert(*dataB2);
  BOOST_CHECK_EQUAL(cs.size(), 3);
  BOOST_CHECK(cs.find(Interest("ndn:/A")) != nullptr);
  BOOST_CHECK(cs.find(Interest("ndn:/B")) != nullptr);
  BOOST_CHECK(cs.find(Interest("ndn:/C")) != nullptr);

  // evict dataC stale
  shared_ptr<Data> dataD = makeData("ndn:/D");
  dataD->setFreshnessPeriod(time::milliseconds(99999));
  dataD->wireEncode();
  cs.insert(*dataD);
  BOOST_CHECK_EQUAL(cs.size(), 3);
  BOOST_CHECK(cs.find(Interest("ndn:/C")) == nullptr);
}

BOOST_AUTO_TEST_CASE(Enumeration)
{
  Cs cs;

  Name nameA("/A");
  Name nameAB("/A/B");
  Name nameABC("/A/B/C");
  Name nameD("/D");

  BOOST_CHECK_EQUAL(cs.size(), 0);
  BOOST_CHECK(cs.begin() == cs.end());

  cs.insert(*makeData(nameABC));
  BOOST_CHECK_EQUAL(cs.size(), 1);
  BOOST_CHECK(cs.begin() != cs.end());
  BOOST_CHECK(cs.begin()->getName() == nameABC);
  BOOST_CHECK((*cs.begin()).getName() == nameABC);

  auto i = cs.begin();
  auto j = cs.begin();
  BOOST_CHECK(++i == cs.end());
  BOOST_CHECK(j++ == cs.begin());
  BOOST_CHECK(j == cs.end());

  cs.insert(*makeData(nameA));
  cs.insert(*makeData(nameAB));
  cs.insert(*makeData(nameD));

  std::set<Name> expected = {nameA, nameAB, nameABC, nameD};
  std::set<Name> actual;
  for (const auto& csEntry : cs) {
    actual.insert(csEntry.getName());
  }
  BOOST_CHECK_EQUAL_COLLECTIONS(actual.begin(), actual.end(), expected.begin(), expected.end());
}

<<<<<<< HEAD
BOOST_AUTO_TEST_CASE(Iterator)
{
  Cs cs;

  Name nameA("/A");
  Name nameAB("/A/B");
  Name nameABC("/A/B/C");
  Name nameD("/D");

  BOOST_CHECK_EQUAL(cs.size(), 0);
  BOOST_CHECK(cs.begin() == cs.end());

  cs.insert(*makeData(nameABC));
  BOOST_CHECK_EQUAL(cs.size(), 1);
  BOOST_CHECK(cs.begin() != cs.end());
  BOOST_CHECK(cs.begin()->getName() == nameABC);
  BOOST_CHECK((*cs.begin()).getName() == nameABC);

  auto i = cs.begin();
  auto j = cs.begin();
  BOOST_CHECK(++i == cs.end());
  BOOST_CHECK(j++ == cs.begin());
  BOOST_CHECK(j == cs.end());

  cs.insert(*makeData(nameA));
  cs.insert(*makeData(nameAB));
  cs.insert(*makeData(nameD));

  std::set<Name> expected = {nameA, nameAB, nameABC, nameD};
  std::set<Name> actual;
  for (const auto& csEntry : cs) {
    actual.insert(csEntry.getName());
  }
  BOOST_CHECK_EQUAL_COLLECTIONS(actual.begin(), actual.end(), expected.begin(), expected.end());
}

BOOST_AUTO_TEST_SUITE_END() // TableCs
=======
BOOST_AUTO_TEST_SUITE_END()
>>>>>>> 85d17fca

} // namespace tests
} // namespace nfd<|MERGE_RESOLUTION|>--- conflicted
+++ resolved
@@ -21,11 +21,6 @@
  *
  * You should have received a copy of the GNU General Public License along with
  * NFD, e.g., in COPYING.md file.  If not, see <http://www.gnu.org/licenses/>.
-<<<<<<< HEAD
- *
- * \author Ilya Moiseenko <iliamo@ucla.edu>
-=======
->>>>>>> 85d17fca
  */
 
 #include "table/cs.hpp"
@@ -438,47 +433,7 @@
   BOOST_CHECK_EQUAL_COLLECTIONS(actual.begin(), actual.end(), expected.begin(), expected.end());
 }
 
-<<<<<<< HEAD
-BOOST_AUTO_TEST_CASE(Iterator)
-{
-  Cs cs;
-
-  Name nameA("/A");
-  Name nameAB("/A/B");
-  Name nameABC("/A/B/C");
-  Name nameD("/D");
-
-  BOOST_CHECK_EQUAL(cs.size(), 0);
-  BOOST_CHECK(cs.begin() == cs.end());
-
-  cs.insert(*makeData(nameABC));
-  BOOST_CHECK_EQUAL(cs.size(), 1);
-  BOOST_CHECK(cs.begin() != cs.end());
-  BOOST_CHECK(cs.begin()->getName() == nameABC);
-  BOOST_CHECK((*cs.begin()).getName() == nameABC);
-
-  auto i = cs.begin();
-  auto j = cs.begin();
-  BOOST_CHECK(++i == cs.end());
-  BOOST_CHECK(j++ == cs.begin());
-  BOOST_CHECK(j == cs.end());
-
-  cs.insert(*makeData(nameA));
-  cs.insert(*makeData(nameAB));
-  cs.insert(*makeData(nameD));
-
-  std::set<Name> expected = {nameA, nameAB, nameABC, nameD};
-  std::set<Name> actual;
-  for (const auto& csEntry : cs) {
-    actual.insert(csEntry.getName());
-  }
-  BOOST_CHECK_EQUAL_COLLECTIONS(actual.begin(), actual.end(), expected.begin(), expected.end());
-}
-
-BOOST_AUTO_TEST_SUITE_END() // TableCs
-=======
 BOOST_AUTO_TEST_SUITE_END()
->>>>>>> 85d17fca
 
 } // namespace tests
 } // namespace nfd